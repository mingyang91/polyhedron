FROM nvidia/cuda:12.2.2-devel-ubuntu22.04 as chef
RUN apt-get update && apt-get install -y curl
RUN curl --proto '=https' --tlsv1.2 -sSf https://sh.rustup.rs | sh -s -- --default-toolchain stable -y
ENV PATH=/root/.cargo/bin:$PATH
RUN cargo install cargo-chef
WORKDIR /app

FROM chef as planner
COPY . .
RUN cargo chef prepare  --recipe-path recipe.json

FROM chef as builder
RUN apt-get update && apt-get install -y cmake g++ libclang-dev libssl-dev pkg-config python3-dev
COPY --from=planner /app/recipe.json recipe.json
RUN cargo chef cook --release --recipe-path recipe.json
COPY . .
RUN cargo build --release

FROM nvidia/cuda:12.2.2-runtime-ubuntu22.04 as runtime
<<<<<<< HEAD

# Install runtime dependencies
RUN apt-get update && apt-get install -y ca-certificates python3-dev && rm -rf /var/lib/apt/lists/*

# Just copy the binary from the build stage
COPY --from=builder /target/release/polyhedron /usr/local/bin/polyhedron
COPY ./models/ggml-large-encoder.mlmodelc ./models/ggml-large-encoder.mlmodelc
COPY ./models/ggml-large.bin ./models/ggml-large.bin
COPY ./config/dev.yaml ./config/dev.yaml
COPY ./static ./static

# Run the binary
CMD ["polyhedron"]
=======
RUN apt-get update && apt-get install -y ca-certificates && rm -rf /var/lib/apt/lists/*
WORKDIR /app
COPY --from=builder /app/target/release/polyhedron .
ENTRYPOINT ["./polyhedron"]
>>>>>>> cd5240a1
<|MERGE_RESOLUTION|>--- conflicted
+++ resolved
@@ -17,23 +17,8 @@
 RUN cargo build --release
 
 FROM nvidia/cuda:12.2.2-runtime-ubuntu22.04 as runtime
-<<<<<<< HEAD
 
-# Install runtime dependencies
-RUN apt-get update && apt-get install -y ca-certificates python3-dev && rm -rf /var/lib/apt/lists/*
-
-# Just copy the binary from the build stage
-COPY --from=builder /target/release/polyhedron /usr/local/bin/polyhedron
-COPY ./models/ggml-large-encoder.mlmodelc ./models/ggml-large-encoder.mlmodelc
-COPY ./models/ggml-large.bin ./models/ggml-large.bin
-COPY ./config/dev.yaml ./config/dev.yaml
-COPY ./static ./static
-
-# Run the binary
-CMD ["polyhedron"]
-=======
 RUN apt-get update && apt-get install -y ca-certificates && rm -rf /var/lib/apt/lists/*
 WORKDIR /app
 COPY --from=builder /app/target/release/polyhedron .
-ENTRYPOINT ["./polyhedron"]
->>>>>>> cd5240a1
+ENTRYPOINT ["./polyhedron"]